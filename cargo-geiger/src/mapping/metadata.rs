--- conflicted
+++ resolved
@@ -8,6 +8,7 @@
 };
 use package_id::ToCargoMetadataPackage;
 
+use crate::mapping::krates::GetNodeForKid;
 use crate::mapping::{ToCargoGeigerDependencyKind, ToCargoGeigerSource};
 
 use cargo_metadata::Metadata;
@@ -20,16 +21,10 @@
 use cargo_metadata::Package as CargoMetadataPackage;
 use cargo_metadata::PackageId as CargoMetadataPackageId;
 
-<<<<<<< HEAD
-use crate::mapping::krates::GetNodeForKid;
 use cargo_geiger_serde::DependencyKind as CargoGeigerSerdeDependencyKind;
 
 impl DepsNotReplaced for Metadata {
     fn deps_not_replaced<T: ToCargoMetadataPackage + Display>(
-=======
-impl DepsNotReplaced for Metadata {
-    fn deps_not_replaced(
->>>>>>> 64a3f233
         &self,
         package_id: &T,
     ) -> Option<Vec<(CargoMetadataPackageId, HashSet<CargoMetadataDependency>)>>
@@ -149,12 +144,9 @@
     use crate::args::FeaturesArgs;
     use crate::cli::get_workspace;
     use crate::lib_tests::construct_krates_and_metadata;
-<<<<<<< HEAD
 
     use crate::mapping::metadata::dependency::GetDependencyInformation;
     use crate::mapping::GetPackageRoot;
-=======
->>>>>>> 64a3f233
 
     use cargo::core::dependency::DepKind;
     use cargo::core::registry::PackageRegistry;
@@ -163,11 +155,7 @@
         Package, PackageId, PackageIdSpec, PackageSet, Resolve, Workspace,
     };
     use cargo::{ops, CargoResult, Config};
-<<<<<<< HEAD
     use krates::semver::VersionReq;
-=======
-    use cargo_metadata::Metadata;
->>>>>>> 64a3f233
     use rstest::*;
     use std::path::PathBuf;
 
